--- conflicted
+++ resolved
@@ -464,13 +464,10 @@
             # If we're going to end up reducing into the output, reset it
             # to zero before launching tasks.
             if spmv_domain_part:
-<<<<<<< HEAD
-=======
                 # Importantly, use a fill instead of y[:] = 0. This
                 # allows Legion to optimize the reduction by not
                 # contributing each write of 0 into the output, and
                 # instead can lazily apply the contribution of the fill.
->>>>>>> e1b9c4bc
                 y.fill(0)
 
             # Invoke the SpMV after the setup.
